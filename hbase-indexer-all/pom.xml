<?xml version="1.0"?>
<!--
/*
 * Copyright 2013 NGDATA nv
 *
 * Licensed under the Apache License, Version 2.0 (the "License");
 * you may not use this file except in compliance with the License.
 * You may obtain a copy of the License at
 *
 *     http://www.apache.org/licenses/LICENSE-2.0
 *
 * Unless required by applicable law or agreed to in writing, software
 * distributed under the License is distributed on an "AS IS" BASIS,
 * WITHOUT WARRANTIES OR CONDITIONS OF ANY KIND, either express or implied.
 * See the License for the specific language governing permissions and
 * limitations under the License.
 */
-->
<project xmlns="http://maven.apache.org/POM/4.0.0" xmlns:xsi="http://www.w3.org/2001/XMLSchema-instance" xsi:schemaLocation="http://maven.apache.org/POM/4.0.0 http://maven.apache.org/xsd/maven-4.0.0.xsd">

  <modelVersion>4.0.0</modelVersion>
  <artifactId>hbase-indexer-all</artifactId>
  <name>HBase Indexer: everything</name>

  <parent>
    <groupId>com.ngdata</groupId>
    <artifactId>hbase-indexer</artifactId>
<<<<<<< HEAD
    <version>1.4-SNAPSHOT</version>
=======
    <version>1.3-solrclassic-SNAPSHOT</version>
>>>>>>> a9ac53d6
    <relativePath>..</relativePath>
  </parent>

  <dependencies>
    <dependency>
      <groupId>com.ngdata</groupId>
      <artifactId>hbase-indexer-server</artifactId>
    </dependency>
    <dependency>
      <groupId>com.ngdata</groupId>
      <artifactId>hbase-indexer-cli</artifactId>
    </dependency>
    <dependency>
      <groupId>com.ngdata</groupId>
      <artifactId>hbase-indexer-demo</artifactId>
    </dependency>
    <dependency>
      <groupId>com.ngdata</groupId>
      <artifactId>hbase-sep-tools</artifactId>
    </dependency>
  </dependencies>

  <build>
    <plugins>
      <plugin>
        <artifactId>maven-dependency-plugin</artifactId>
        <executions>
          <execution>
            <!-- generates the file that will be used by the bin/hbase-indexer script in the dev env -->
            <id>create-hbase-indexer-generated-classpath</id>
            <phase>compile</phase>
            <goals>
              <goal>build-classpath</goal>
            </goals>
            <configuration>
              <outputFile>${project.build.directory}/cached_classpath.txt</outputFile>
            </configuration>
          </execution>
        </executions>
      </plugin>
    </plugins>
  </build>

</project><|MERGE_RESOLUTION|>--- conflicted
+++ resolved
@@ -25,11 +25,7 @@
   <parent>
     <groupId>com.ngdata</groupId>
     <artifactId>hbase-indexer</artifactId>
-<<<<<<< HEAD
     <version>1.4-SNAPSHOT</version>
-=======
-    <version>1.3-solrclassic-SNAPSHOT</version>
->>>>>>> a9ac53d6
     <relativePath>..</relativePath>
   </parent>
 
