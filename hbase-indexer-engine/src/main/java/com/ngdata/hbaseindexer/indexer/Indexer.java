--- conflicted
+++ resolved
@@ -15,8 +15,6 @@
  */
 package com.ngdata.hbaseindexer.indexer;
 
-<<<<<<< HEAD
-=======
 import javax.annotation.Nullable;
 import java.io.IOException;
 import java.util.Collection;
@@ -26,7 +24,6 @@
 import java.util.Map.Entry;
 import java.util.concurrent.TimeUnit;
 
->>>>>>> a9ac53d6
 import com.google.common.base.Charsets;
 import com.google.common.base.Function;
 import com.google.common.collect.HashBasedTable;
@@ -57,7 +54,6 @@
 import org.apache.solr.client.solrj.SolrServerException;
 import org.apache.solr.common.SolrInputDocument;
 
-<<<<<<< HEAD
 import java.io.IOException;
 import java.util.Collections;
 import java.util.List;
@@ -65,8 +61,6 @@
 import java.util.Map.Entry;
 import java.util.concurrent.TimeUnit;
 
-=======
->>>>>>> a9ac53d6
 import static com.ngdata.hbaseindexer.metrics.IndexerMetricsUtil.metricName;
 import static com.ngdata.sep.impl.HBaseShims.newResult;
 
@@ -115,12 +109,8 @@
         } catch (Exception e) {
             throw new RuntimeException("Problem instantiating the UniqueKeyFormatter.", e);
         }
-<<<<<<< HEAD
         ConfigureUtil.configure(uniqueKeyFormatter, conf.getGlobalParams());
-=======
-        ConfigureUtil.configure(uniqueKeyFormatterFactory, conf.getGlobalParams());
         this.sharder = sharder;
->>>>>>> a9ac53d6
         this.solrWriter = solrWriter;
         this.indexingTimer = Metrics.newTimer(metricName(getClass(),
                                 "Index update calculation timer", indexerName),
