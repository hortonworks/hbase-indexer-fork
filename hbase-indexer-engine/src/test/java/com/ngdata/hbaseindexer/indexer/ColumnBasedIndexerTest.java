--- conflicted
+++ resolved
@@ -17,15 +17,12 @@
 
 import static org.junit.Assert.assertEquals;
 import static org.junit.Assert.assertTrue;
-import static org.mockito.Matchers.any;
 import static org.mockito.Mockito.doReturn;
 import static org.mockito.Mockito.mock;
 import static org.mockito.Mockito.spy;
 
 import java.io.IOException;
 import java.util.List;
-
-import org.apache.hadoop.hbase.client.Result;
 
 import com.google.common.collect.ImmutableList;
 import com.google.common.collect.Lists;
@@ -45,29 +42,18 @@
     private static final String TABLE_NAME = "TABLE_A";
 
     private IndexerConf indexerConf;
-<<<<<<< HEAD
-    private SolrWriter solrWriter;
-=======
     private ResultToSolrMapper mapper;
     private SolrInputDocumentWriter solrWriter;
->>>>>>> 1f7fc6ef
     private SolrUpdateCollector updateCollector;
     private ColumnBasedIndexer indexer;
 
     @Before
     public void setUp() {
         indexerConf = spy(new IndexerConfBuilder().table(TABLE_NAME).build());
-<<<<<<< HEAD
-        ResultToSolrMapper resultToSolrMapper = IndexerTest.createHbaseToSolrMapper(true);
-        solrWriter = mock(SolrWriter.class);
-        updateCollector = new SolrUpdateCollector(10);
-        indexer = new ColumnBasedIndexer("column-based", indexerConf, resultToSolrMapper, solrWriter);
-=======
         mapper = IndexingEventListenerTest.createHbaseToSolrMapper(true);
         solrWriter = mock(DirectSolrInputDocumentWriter.class);
         updateCollector = new SolrUpdateCollector(10);
         indexer = new ColumnBasedIndexer("column-based", indexerConf, TABLE_NAME, mapper, solrWriter);
->>>>>>> 1f7fc6ef
     }
 
     private RowData createEventRowData(String row, KeyValue... keyValues) {
