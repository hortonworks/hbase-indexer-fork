--- conflicted
+++ resolved
@@ -20,17 +20,7 @@
 import java.util.Map;
 import java.util.Map.Entry;
 
-<<<<<<< HEAD
-import com.google.common.base.Charsets;
-import com.google.common.collect.ImmutableList;
-import com.google.common.collect.ImmutableMap;
-import com.google.common.io.Resources;
-import com.ngdata.hbaseindexer.util.net.NetUtils;
-import com.ngdata.hbaseindexer.util.solr.SolrTestingUtility;
-import org.apache.hadoop.conf.Configuration;
-=======
 import org.apache.hadoop.fs.FileSystem;
->>>>>>> 87b651e4
 import org.apache.hadoop.fs.Path;
 import org.apache.hadoop.hbase.HBaseTestingUtility;
 import org.apache.hadoop.hbase.HColumnDescriptor;
@@ -43,7 +33,6 @@
 import org.junit.AfterClass;
 import org.junit.BeforeClass;
 import org.junit.Test;
-import org.mockito.Mockito;
 
 import com.google.common.collect.ImmutableMap;
 import com.google.common.io.Resources;
@@ -96,56 +85,6 @@
         HBASE_TEST_UTILITY.shutdownMiniCluster();
     }
     
-<<<<<<< HEAD
-    @Before
-    public void setUp() throws Exception {
-        HBASE_ADMIN = new HBaseAdmin(HBASE_TEST_UTILITY.getConfiguration());
-        HTableDescriptor tableDescriptor = createHTable(TEST_TABLE_NAME);
-        recordTable = new HTable(HBASE_TEST_UTILITY.getConfiguration(), TEST_TABLE_NAME);
-        
-        int zkPort = HBASE_TEST_UTILITY.getZkCluster().getClientPort();
-        opts = new HBaseIndexingOptions(new Configuration());
-        opts.zkHost = "127.0.0.1:" + zkPort + "/solr";
-        opts.hbaseTableName = Bytes.toString(TEST_TABLE_NAME);
-        opts.hbaseIndexerConfig = new File(Resources.getResource(getClass(), "user_indexer.xml").toURI());
-        opts.collection = "collection1";
-        opts.shards = 1;
-        opts.reducers = 1;
-        opts.fanout = Integer.MAX_VALUE;
-       
-        opts.updateConflictResolver = RetainMostRecentUpdateConflictResolver.class.getName();
-        opts.isVerbose = true;
-        opts.hBaseAdmin = HBASE_ADMIN;
-    }
-    
-    @After
-    public void tearDown() throws IOException, SolrServerException {
-        HBASE_ADMIN.disableTable(TEST_TABLE_NAME);
-        HBASE_ADMIN.deleteTable(TEST_TABLE_NAME);
-        
-        recordTable.close();
-        
-        COLLECTION1.deleteByQuery("*:*");
-        COLLECTION1.commit();
-        
-        COLLECTION2.deleteByQuery("*:*");
-        COLLECTION2.commit();
-        
-        // Be extra sure Solr is empty now
-        QueryResponse response = COLLECTION1.query(new SolrQuery("*:*"));
-        assertTrue(response.getResults().isEmpty());
-    }
-
-    private HTableDescriptor createHTable (byte[] tableName) throws Exception{
-        HTableDescriptor tableDescriptor = new HTableDescriptor(tableName);
-        tableDescriptor.addFamily(new HColumnDescriptor(TEST_COLFAM_NAME));
-        HBASE_ADMIN.createTable(tableDescriptor);
-
-        return tableDescriptor;
-    }
-    
-=======
->>>>>>> 87b651e4
     /**
      * Write String values to HBase. Direct string-to-bytes encoding is used for
      * writing all values to HBase. All values are stored in the TEST_COLFAM_NAME
@@ -155,68 +94,12 @@
      * @param row row key under which are to be stored
      * @param qualifiersAndValues map of column qualifiers to cell values
      */
-<<<<<<< HEAD
-    private void writeHBaseRecord(String row, Map<String,String> qualifiersAndValues) throws IOException {
-        writeHBaseRecord(row, qualifiersAndValues, recordTable);
-    }
-
-    /**
-     * Write String values to HBase. Direct string-to-bytes encoding is used for
-     * writing all values to HBase. All values are stored in the TEST_COLFAM_NAME
-     * column family.
-     *
-     *
-     * @param row row key under which are to be stored
-     * @param qualifiersAndValues map of column qualifiers to cell values
-     * @param table htable to write to
-     */
-    private void writeHBaseRecord(String row, Map<String,String> qualifiersAndValues, HTable table) throws IOException {
-=======
     private static void writeHBaseRecord(String row, Map<String,String> qualifiersAndValues) throws IOException {
->>>>>>> 87b651e4
         Put put = new Put(Bytes.toBytes(row));
         for (Entry<String, String> entry : qualifiersAndValues.entrySet()) {
             put.add(TEST_COLFAM_NAME, Bytes.toBytes(entry.getKey()), Bytes.toBytes(entry.getValue()));
         }
-<<<<<<< HEAD
-
-        table.put(put);
-    }
-    
-    /**
-     * Execute the indexing pipelines using the configured HBaseIndexingOptions.
-     */
-    private void executeIndexPipeline() throws Exception, SolrServerException, IOException {
-        HBaseMapReduceIndexerTool indexerTool = new HBaseMapReduceIndexerTool();
-        indexerTool.setConf(HBASE_TEST_UTILITY.getConfiguration());
-        opts.evaluate();
-        int exitCode = indexerTool.runIndexingJob(opts);
-        
-        assertEquals(0, exitCode);
-        
-        COLLECTION1.commit();
-        COLLECTION2.commit();
-    }
-    
-    /**
-     * Execute a Solr query on COLLECTION1.
-     * 
-     * @param queryString Solr query string
-     * @return list of results from Solr
-     */
-    private SolrDocumentList executeSolrQuery(String queryString) throws SolrServerException {
-        return executeSolrQuery(COLLECTION1, queryString);
-    }
-    
-    /**
-     * Execute a Solr query on a specific collection.
-     */
-    private SolrDocumentList executeSolrQuery(CloudSolrServer collection, String queryString) throws SolrServerException {
-        QueryResponse response = collection.query(new SolrQuery(queryString));
-        return response.getResults();
-=======
         RECORD_TABLE.put(put);
->>>>>>> 87b651e4
     }
     
     @Test
@@ -311,52 +194,4 @@
     
     
 
-<<<<<<< HEAD
-    @Test
-    public void testIndexer_ToHdfs() throws Exception {
-        
-        writeHBaseRecord("row1", ImmutableMap.of("firstname", "John", "lastname", "Doe"));
-        writeHBaseRecord("row2", ImmutableMap.of("firstname", "Jane", "lastname", "Doe"));
-
-        opts.reducers = 1;
-        opts.outputDir = new Path("/solroutput");
-        executeIndexPipeline();
-        
-        // TODO Validate output
-    }
-
-    @Test
-    public void testIndexer_Multitable() throws Exception {
-        String tablePrefix = "_multitable_";
-        HTableDescriptor descriptorA = createHTable((tablePrefix + "a_").getBytes(Charsets.UTF_8));
-        HTableDescriptor descriptorB = createHTable((tablePrefix + "b_").getBytes(Charsets.UTF_8));
-        HTable recordTable2 = new HTable(HBASE_TEST_UTILITY.getConfiguration(), tablePrefix + "a_");
-        HTable recordTable3 =  new HTable(HBASE_TEST_UTILITY.getConfiguration(), tablePrefix + "b_");
-
-        opts.hbaseTableName = tablePrefix + ".*";
-        opts.hbaseIndexerConfig = new File(Resources.getResource(getClass(), "multitable_indexer.xml").toURI());
-        opts.reducers = 0;
-
-        try {
-            writeHBaseRecord("row1", ImmutableMap.of(
-                    "firstname", "John",
-                    "lastname", "Doe"), recordTable2);
-            writeHBaseRecord("row2", ImmutableMap.of(
-                    "firstname", "John",
-                    "lastname", "Doe"), recordTable3);
-
-            executeIndexPipeline();
-
-            assertEquals(2, executeSolrQuery("firstname_s:John lastname_s:Doe").size());
-        } finally {
-            HBASE_ADMIN.disableTables(opts.hbaseTableName);
-            HBASE_ADMIN.deleteTables(opts.hbaseTableName);
-
-            recordTable2.close();
-            recordTable3.close();
-        }
-    }
-
-=======
->>>>>>> 87b651e4
 }